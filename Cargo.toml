[package]
name = "weaver"
version = "0.1.0"
authors = ["Laurent Querel <l.querel@f5.com>"]
edition = "2021"
repository = "https://github.com/f5/otel-weaver"
description = "OTel Weaver - A Schema-Driven Client SDK Generator for OpenTelemetry"
keywords = ["opentelemetry", "client", "schema", "arrow", "generator"]
categories = ["command-line-utilities"]
license = "Apache-2.0"
readme = "README.md"
publish = false

# Workspace definition ========================================================
[workspace]
members = [
    "crates/*",
]

[workspace.package]
authors = ["Laurent Querel <l.querel@f5.com>"]
edition = "2021"
repository = "https://github.com/f5/otel-weaver"
license = "Apache-2.0"
publish = false

[workspace.dependencies]
<<<<<<< HEAD
serde = { version = "1.0.190", features = ["derive"] }
serde_yaml = "0.9.27"
thiserror = "1.0.47"
ureq = "2.7.1"
regex = "1.9.6"
=======
serde = { version = "1.0.192", features = ["derive"] }
serde_yaml = "0.9.27"
thiserror = "1.0.50"
ureq = "2.8.0"
regex = "1.10.2"
>>>>>>> ee49656d
rayon = "1.8.0"

# Crate definitions ===========================================================
[[bin]]
bench = false
path = "src/main.rs"
name = "weaver"

[dependencies]
# local crates dependencies
weaver_logger = { path = "crates/weaver_logger" }
weaver_resolver = { path = "crates/weaver_resolver" }
weaver_template = { path = "crates/weaver_template" }
weaver_semconv = { path = "crates/weaver_semconv" }
weaver_schema = { path = "crates/weaver_schema" }
weaver_cache = { path = "crates/weaver_cache" }

clap = { version = "4.4.10", features = ["derive"] }
crossterm = "0.27.0"
ratatui = "0.24.0"
tui-textarea = "0.4.0"
tantivy = "0.21.1"

# workspace dependencies
serde.workspace = true
serde_yaml.workspace = true

[package.metadata.cargo-machete]
# force cargo machete to ignore the following crates
ignored = ["serde"]

[profile.release]
lto = true
strip = true
panic = "abort"<|MERGE_RESOLUTION|>--- conflicted
+++ resolved
@@ -25,19 +25,11 @@
 publish = false
 
 [workspace.dependencies]
-<<<<<<< HEAD
-serde = { version = "1.0.190", features = ["derive"] }
-serde_yaml = "0.9.27"
-thiserror = "1.0.47"
-ureq = "2.7.1"
-regex = "1.9.6"
-=======
 serde = { version = "1.0.192", features = ["derive"] }
 serde_yaml = "0.9.27"
 thiserror = "1.0.50"
 ureq = "2.8.0"
 regex = "1.10.2"
->>>>>>> ee49656d
 rayon = "1.8.0"
 
 # Crate definitions ===========================================================
